/*
 * Copyright (c) 2014-2017 FinancialForce.com, inc.  All rights reserved.
 */
@isTest
private class fflib_ApexMocksTest
{
	private static final fflib_ApexMocks MY_MOCKS = new fflib_ApexMocks();
	private static final fflib_MyList MY_MOCK_LIST = (fflib_MyList)MY_MOCKS.mock(fflib_MyList.class);

	@isTest
	static void whenStubMultipleCallsWithMatchersShouldReturnExpectedValues()
	{
		// Given
		fflib_ApexMocks mocks = new fflib_ApexMocks();
		fflib_MyList mockList = (fflib_MyList)mocks.mock(fflib_MyList.class);

		mocks.startStubbing();
		mocks.when(mockList.get2(fflib_Match.anyInteger(), fflib_Match.anyString())).thenReturn('any');
		mocks.when(mockList.get2(fflib_Match.anyInteger(), fflib_Match.stringContains('Hello'))).thenReturn('hello');
		mocks.stopStubbing();

		// When
		String actualValue = mockList.get2(0, 'Hi hi Hello Hi hi');

		// Then
		System.assertEquals('hello', actualValue);
	}

	@isTest
	static void whenVerifyMultipleCallsWithMatchersShouldReturnCorrectMethodCallCounts()
	{
		// Given
		fflib_ApexMocks mocks = new fflib_ApexMocks();
		fflib_MyList mockList = (fflib_MyList)mocks.mock(fflib_MyList.class);

		// When
		mockList.add('bob');
		mockList.add('fred');

		// Then
		((fflib_MyList.IList) mocks.verify(mockList, 2)).add(fflib_Match.anyString());
		((fflib_MyList.IList) mocks.verify(mockList)).add('fred');
		((fflib_MyList.IList) mocks.verify(mockList)).add(fflib_Match.stringContains('fred'));
	}

	@isTest
	static void whenStubExceptionWithMatchersShouldThrowException()
	{
		// Given
		fflib_ApexMocks mocks = new fflib_ApexMocks();
		fflib_MyList mockList = (fflib_MyList)mocks.mock(fflib_MyList.class);

		mocks.startStubbing();
		((fflib_MyList.IList) mocks.doThrowWhen(new MyException('Matcher Exception'),  mockList)).add(fflib_Match.stringContains('Hello'));
		mocks.stopStubbing();

		// When
		mockList.add('Hi');

		try
		{
			mockList.add('Hi Hello Hi');
			System.assert(false, 'Expected exception');
		}
		catch (MyException e)
		{
			//Then
			System.assertEquals('Matcher Exception', e.getMessage());
		}
	}

	@isTest
	static void whenVerifyWithCombinedMatchersShouldReturnCorrectMethodCallCounts()
	{
		// Given
		fflib_ApexMocks mocks = new fflib_ApexMocks();
		fflib_MyList mockList = (fflib_MyList)mocks.mock(fflib_MyList.class);

		// When
		mockList.add('bob');
		mockList.add('fred');

		// Then
		((fflib_MyList.IList) mocks.verify(mockList, 0)).add(
			(String)fflib_Match.allOf(fflib_Match.eq('bob'), fflib_Match.stringContains('re'))
		);

		((fflib_MyList.IList) mocks.verify(mockList)).add(
			(String)fflib_Match.allOf(fflib_Match.eq('fred'), fflib_Match.stringContains('re'))
		);

		((fflib_MyList.IList) mocks.verify(mockList, 2)).add(
			(String)fflib_Match.anyOf(fflib_Match.eq('bob'), fflib_Match.eq('fred'))
		);

		((fflib_MyList.IList) mocks.verify(mockList, 1)).add(
			(String)fflib_Match.anyOf(fflib_Match.eq('bob'), fflib_Match.eq('jack'))
		);

		((fflib_MyList.IList) mocks.verify(mockList, 2)).add(
			(String)fflib_Match.noneOf(fflib_Match.eq('jack'), fflib_Match.eq('tim'))
		);

		((fflib_MyList.IList) mocks.verify(mockList, 2)).add(
			(String)fflib_Match.noneOf(
				fflib_Match.anyOf(fflib_Match.eq('jack'), fflib_Match.eq('jill')),
				fflib_Match.allOf(fflib_Match.eq('tim'), fflib_Match.stringContains('i'))
			)
		);

		((fflib_MyList.IList) mocks.verify(mockList, 2)).add(
			(String)fflib_Match.isNot(fflib_Match.eq('jack'))
		);
	}

	@isTest
	static void whenStubCustomMatchersCanBeUsed()
	{
		// Given
		fflib_ApexMocks mocks = new fflib_ApexMocks();
		fflib_MyList mockList = (fflib_MyList)mocks.mock(fflib_MyList.class);

		mocks.startStubbing();
		mocks.when(mockList.get((Integer)fflib_Match.matches(new isOdd()))).thenReturn('Odd');
		mocks.when(mockList.get((Integer)fflib_Match.matches(new isEven()))).thenReturn('Even');
		mocks.stopStubbing();

		// When
		String s1 = mockList.get(1);
		String s2 = mockList.get(2);
		String s3 = mockList.get(3);
		String s4 = mockList.get(4);
		String s5 = mockList.get(5);

		// Then
		System.assertEquals('Odd', s1);
		System.assertEquals('Even', s2);
		System.assertEquals('Odd', s3);
		System.assertEquals('Even', s4);
		System.assertEquals('Odd', s5);
	}

	@isTest
	static void whenVerifyCustomMatchersCanBeUsed()
	{
		// Given
		fflib_ApexMocks mocks = new fflib_ApexMocks();
		fflib_MyList mockList = (fflib_MyList)mocks.mock(fflib_MyList.class);

		// When
		mockList.get(1);
		mockList.get(2);
		mockList.get(3);
		mockList.get(4);
		mockList.get(5);

		// Then
		((fflib_MyList.IList) mocks.verify(mockList, 3)).get((Integer)fflib_Match.matches(new isOdd()));
		((fflib_MyList.IList) mocks.verify(mockList, 2)).get((Integer)fflib_Match.matches(new isEven()));
	}

	@isTest
	static void whenStubWithMatcherAndNonMatcherArgumentsShouldThrowException()
	{
		// Given
		fflib_ApexMocks mocks = new fflib_ApexMocks();
		fflib_MyList mockList = (fflib_MyList)mocks.mock(fflib_MyList.class);

		String expectedError = 'The number of matchers defined (1).'
				+ ' does not match the number expected (2)\n'
				+ 'If you are using matchers all arguments must be passed in as matchers.\n'
				+ 'For example myList.add(fflib_Match.anyInteger(), \'String\') should be defined as myList.add(fflib_Match.anyInteger(), fflib_Match.eq(\'String\')).';

		// Then
		try
		{
			mocks.startStubbing();
			mocks.when(mockList.get2(fflib_Match.anyInteger(), 'String literal')).thenReturn('fail');
			System.assert(false, 'Expected exception');
		}
		catch (fflib_ApexMocks.ApexMocksException e)
		{
			System.assertEquals(expectedError, e.getMessage());
		}
	}

	@isTest
	static void whenVerifyWithMatcherAndNonMatcherArgumentsShouldThrowException()
	{
		// Given
		fflib_ApexMocks mocks = new fflib_ApexMocks();
		fflib_MyList mockList = (fflib_MyList)mocks.mock(fflib_MyList.class);

		String expectedError = 'The number of matchers defined (1).'
				+ ' does not match the number expected (2)\n'
				+ 'If you are using matchers all arguments must be passed in as matchers.\n'
				+ 'For example myList.add(fflib_Match.anyInteger(), \'String\') should be defined as myList.add(fflib_Match.anyInteger(), fflib_Match.eq(\'String\')).';

		mockList.get2(1, 'String literal');

		// Then
		try
		{
			((fflib_MyList.IList) mocks.verify(mockList)).get2(fflib_Match.anyInteger(), 'String literal');
			System.assert(false, 'Expected exception');
		}
		catch (fflib_ApexMocks.ApexMocksException e)
		{
			System.assertEquals(expectedError, e.getMessage());
		}
	}

	@isTest
	static void whenStubSameMethodWithMatchersAndNonMatchersShouldStubInOrder()
	{
		// Given
		fflib_ApexMocks mocks = new fflib_ApexMocks();
		fflib_MyList mockList = (fflib_MyList)mocks.mock(fflib_MyList.class);

		mocks.startStubbing();

		mocks.when(mockList.get2(1, 'Non-matcher first')).thenReturn('Bad'); //Set the return value using the non-matcher arguments
		mocks.when(mockList.get2(fflib_Match.eqInteger(1), fflib_Match.stringContains('Non-matcher first'))).thenReturn('Good'); //Override the return value using matcher arguments

		mocks.when(mockList.get2(fflib_Match.eqInteger(1), fflib_Match.stringContains('Matcher first'))).thenReturn('Bad'); //Set the return value using the matcher arguments
		mocks.when(mockList.get2(1, 'Matcher first')).thenReturn('Good'); //Override the return value using non-matcher arguments

		mocks.stopStubbing();

		// When/Thens
		System.assertEquals('Good', mockList.get2(1, 'Non-matcher first'));
		System.assertEquals('Good', mockList.get2(1, 'Matcher first'));
	}

	@isTest
	static void whenStubExceptionSameMethodWithMatchersAndNonMatchersShouldStubInOrder()
	{
		// Given
		fflib_ApexMocks mocks = new fflib_ApexMocks();
		fflib_MyList mockList = (fflib_MyList)mocks.mock(fflib_MyList.class);

		mocks.startStubbing();

		((fflib_MyList.IList)mocks.doThrowWhen(new fflib_ApexMocks.ApexMocksException('Bad'), mockList)).add('Non-matcher first'); //Set the exception value using the non-matcher arguments
		((fflib_MyList.IList)mocks.doThrowWhen(new fflib_ApexMocks.ApexMocksException('Good'), mockList)).add(fflib_Match.stringContains('Non-matcher first')); //Override the exception value using matcher arguments

		((fflib_MyList.IList)mocks.doThrowWhen(new fflib_ApexMocks.ApexMocksException('Bad'), mockList)).add(fflib_Match.stringContains('Matcher first')); //Set the exception value using the matcher arguments
		((fflib_MyList.IList)mocks.doThrowWhen(new fflib_ApexMocks.ApexMocksException('Good'), mockList)).add('Matcher first'); //Override the exception value using non-matcher arguments

		mocks.stopStubbing();

		// When/Thens
		try
		{
			mockList.add('Non-matcher first');
			System.assert(false, 'Expected exception');
		}
		catch (fflib_ApexMocks.ApexMocksException e)
		{
			System.assertEquals('Good', e.getMessage());
		}

		try
		{
			mockList.add('Matcher first');
			System.assert(false, 'Expected exception');
		}
		catch (fflib_ApexMocks.ApexMocksException e)
		{
			System.assertEquals('Good', e.getMessage());
		}
	}

	@isTest
	static void whenStubSingleCallWithSingleArgumentShouldReturnStubbedValue()
	{
		// Given
		fflib_ApexMocks mocks = new fflib_ApexMocks();
		fflib_MyList mockList = (fflib_MyList)mocks.mock(fflib_MyList.class);

		mocks.startStubbing();
		mocks.when(mockList.get(0)).thenReturn('bob');
		mocks.stopStubbing();

		// When
		String actualValue = mockList.get(0);

		// Then
		System.assertEquals('bob', actualValue);
	}

	@isTest
	static void whenStubSingleCallWithNullReturnValueItShouldReturnNull()
	{
		// Given
		fflib_ApexMocks mocks = new fflib_ApexMocks();
		fflib_MyList mockList = (fflib_MyList)mocks.mock(fflib_MyList.class);

		mocks.startStubbing();
		mocks.when(mockList.get(0)).thenReturn(null);
		mocks.stopStubbing();

		// When
		String actualValue = mockList.get(0);

		// Then
		System.assertEquals(null, actualValue);
	}

	@isTest
	static void whenStubMultipleCallsWithSingleArgumentShouldReturnStubbedValues()
	{
		// Given
		fflib_ApexMocks mocks = new fflib_ApexMocks();
		fflib_MyList mockList = (fflib_MyList)mocks.mock(fflib_MyList.class);

		mocks.startStubbing();
		mocks.when(mockList.get(0)).thenReturn('bob');
		mocks.when(mockList.get(1)).thenReturn('fred');
		mocks.stopStubbing();

		// When
		String actualValueArg0 = mockList.get(0);
		String actualValueArg1 = mockList.get(1);
		String actualValueArg2 = mockList.get(2);

		// Then
		System.assertEquals('bob', actualValueArg0);
		System.assertEquals('fred', actualValueArg1);
		System.assertEquals(null, actualValueArg2);
	}

	@isTest
	static void whenStubSameCallWithDifferentArgumentValueShouldReturnLastStubbedValue()
	{
		// Given
		fflib_ApexMocks mocks = new fflib_ApexMocks();
		fflib_MyList mockList = (fflib_MyList)mocks.mock(fflib_MyList.class);

		mocks.startStubbing();
		mocks.when(mockList.get(0)).thenReturn('bob1');
		mocks.when(mockList.get(0)).thenReturn('bob2');
		mocks.stopStubbing();

		// When
		String actualValue = mockList.get(0);

		// Then
		System.assertEquals('bob2', actualValue);
	}

	@isTest
	static void whenStubCallWithNoArgumentsShouldReturnStubbedValue()
	{
		// Given
		fflib_ApexMocks mocks = new fflib_ApexMocks();
		fflib_MyList mockList = (fflib_MyList)mocks.mock(fflib_MyList.class);

		mocks.startStubbing();
		mocks.when(mockList.isEmpty()).thenReturn(false);
		mocks.stopStubbing();

		// When
		Boolean actualValue = mockList.isEmpty();

		// Then
		System.assertEquals(false, actualValue);
	}

	@isTest
	static void verifySingleMethodCallWithNoArguments()
	{
		// Given
		fflib_ApexMocks mocks = new fflib_ApexMocks();
		fflib_MyList mockList = (fflib_MyList)mocks.mock(fflib_MyList.class);

		// When
		mockList.isEmpty();

		// Then
		((fflib_MyList.IList) mocks.verify(mockList)).isEmpty();
	}

	@isTest
	static void verifySingleMethodCallWithSingleArgument()
	{
		// Given
		fflib_ApexMocks mocks = new fflib_ApexMocks();
		fflib_MyList mockList = (fflib_MyList)mocks.mock(fflib_MyList.class);

		// When
		mockList.add('bob');

		// Then
		((fflib_MyList.IList) mocks.verify(mockList)).add('bob');
	}

	@isTest
	static void verifyMultipleMethodCallsWithSameSingleArgument()
	{
		// Given
		fflib_ApexMocks mocks = new fflib_ApexMocks();
		fflib_MyList mockList = (fflib_MyList)mocks.mock(fflib_MyList.class);

		// When
		mockList.add('bob');
		mockList.add('bob');

		// Then
		((fflib_MyList.IList) mocks.verify(mockList, 2)).add('bob');
	}

	@isTest
	static void verifyMultipleMethodCallsWithDifferentSingleArgument()
	{
		// Given
		fflib_ApexMocks mocks = new fflib_ApexMocks();
		fflib_MyList mockList = (fflib_MyList)mocks.mock(fflib_MyList.class);

		// When
		mockList.add('bob');
		mockList.add('fred');

		// Then
		((fflib_MyList.IList) mocks.verify(mockList)).add('bob');
		((fflib_MyList.IList) mocks.verify(mockList)).add('fred');
	}

	@isTest
	static void verifyMethodCallsWithSameNameButDifferentArgumentTypes()
	{
		// Given
		fflib_ApexMocks mocks = new fflib_ApexMocks();
		fflib_MyList mockList = (fflib_MyList)mocks.mock(fflib_MyList.class);

		// When
		mockList.add('bob');
		mockList.add(new String[] {'bob'});
		mockList.add((String)null);
		mockList.add((String[])null);

		// Then
		((fflib_MyList.IList) mocks.verify(mockList)).add('bob');
		((fflib_MyList.IList) mocks.verify(mockList)).add(new String[] {'bob'});
		((fflib_MyList.IList) mocks.verify(mockList)).add((String)null);
		((fflib_MyList.IList) mocks.verify(mockList)).add((String[])null);
	}

	@isTest
	static void verifyMethodNotCalled()
	{
		// Given
		fflib_ApexMocks mocks = new fflib_ApexMocks();
		fflib_MyList mockList = (fflib_MyList)mocks.mock(fflib_MyList.class);

		// When
		mockList.get(0);

		// Then
		((fflib_MyList.IList) mocks.verify(mockList, fflib_ApexMocks.NEVER)).add('bob');
		((fflib_MyList.IList) mocks.verify(mockList)).get(0);
	}

	@isTest
	static void stubAndVerifyMethodCallsWithNoArguments()
	{
		// Given
		fflib_ApexMocks mocks = new fflib_ApexMocks();
		fflib_MyList mockList = (fflib_MyList)mocks.mock(fflib_MyList.class);

		mocks.startStubbing();
		mocks.when(mockList.isEmpty()).thenReturn(false);
		mocks.stopStubbing();

		mockList.clear();

		// When
		Boolean actualValue = mockList.isEmpty();

		// Then
		System.assertEquals(false, actualValue);
		((fflib_MyList.IList) mocks.verify(mockList)).clear();
	}

	@isTest
	static void whenStubExceptionTheExceptionShouldBeThrown()
	{
		// Given
		fflib_ApexMocks mocks = new fflib_ApexMocks();
		fflib_MyList mockList = (fflib_MyList)mocks.mock(fflib_MyList.class);

		mocks.startStubbing();
		mocks.when(mockList.get(0)).thenThrow(new MyException('Stubbed exception.'));
		mocks.stopStubbing();

		// When
		try
		{
			mockList.get(0);
			System.assert(false, 'Stubbed exception should have been thrown.');
		}
		catch(Exception e)
		{
			// Then
			System.assert(e instanceof MyException);
			System.assertEquals('Stubbed exception.', e.getMessage());
		}
	}

	@isTest
	static void whenStubVoidMethodWithExceptionThenExceptionShouldBeThrown()
	{
		// Given
		fflib_ApexMocks mocks = new fflib_ApexMocks();
		fflib_MyList mockList = (fflib_MyList)mocks.mock(fflib_MyList.class);

		mocks.startStubbing();
		((fflib_MyList.IList) mocks.doThrowWhen(new MyException('Stubbed exception.'), mockList)).clear();
		mocks.stopStubbing();

		// When
		try
		{
			mockList.clear();
			System.assert(false, 'Stubbed exception should have been thrown.');
		}
		catch(Exception e)
		{
			// Then
			System.assert(e instanceof MyException);
			System.assertEquals('Stubbed exception.', e.getMessage());
		}
	}

	@isTest
	static void whenStubMultipleVoidMethodsWithExceptionsThenExceptionsShouldBeThrown()
	{
		// Given
		fflib_ApexMocks mocks = new fflib_ApexMocks();
		fflib_MyList mockList = (fflib_MyList)mocks.mock(fflib_MyList.class);

		mocks.startStubbing();
		((fflib_MyList.IList) mocks.doThrowWhen(new MyException('clear stubbed exception.'), mockList)).clear();
		((fflib_MyList.IList) mocks.doThrowWhen(new MyException('add stubbed exception.'), mockList)).add('bob');
		mocks.stopStubbing();

		// When
		try
		{
			mockList.clear();
			System.assert(false, 'Stubbed exception should have been thrown.');
		}
		catch(Exception e)
		{
			// Then
			System.assert(e instanceof MyException);
			System.assertEquals('clear stubbed exception.', e.getMessage());
		}

		// When
		try
		{
			mockList.add('bob');
			System.assert(false, 'Stubbed exception should have been thrown.');
		}
		catch(Exception e)
		{
			// Then
			System.assert(e instanceof MyException);
			System.assertEquals('add stubbed exception.', e.getMessage());
		}
	}

	@isTest
	static void whenStubVoidMethodWithExceptionAndCallMethodTwiceThenExceptionShouldBeThrownTwice()
	{
		// Given
		fflib_ApexMocks mocks = new fflib_ApexMocks();
		fflib_MyList mockList = (fflib_MyList)mocks.mock(fflib_MyList.class);

		mocks.startStubbing();
		((fflib_MyList.IList) mocks.doThrowWhen(new MyException('clear stubbed exception.'), mockList)).clear();
		mocks.stopStubbing();

		// When
		try
		{
			mockList.clear();
			System.assert(false, 'Stubbed exception should have been thrown.');
		}
		catch(Exception e)
		{
			// Then
			System.assert(e instanceof MyException);
			System.assertEquals('clear stubbed exception.', e.getMessage());
		}

		// When
		try
		{
			mockList.clear();
			System.assert(false, 'Stubbed exception should have been thrown.');
		}
		catch(Exception e)
		{
			// Then
			System.assert(e instanceof MyException);
			System.assertEquals('clear stubbed exception.', e.getMessage());
		}
	}

	@isTest
	static void verifyMethodCallWhenNoCallsBeenMadeForType()
	{
		// Given
		fflib_ApexMocks mocks = new fflib_ApexMocks();
		fflib_MyList mockList = (fflib_MyList)mocks.mock(fflib_MyList.class);

		// Then
		((fflib_MyList.IList) mocks.verify(mockList, fflib_ApexMocks.NEVER)).add('bob');
	}

	@isTest
	static void verifySingleMethodCallWithMultipleArguments()
	{
		// Given
		fflib_ApexMocks mocks = new fflib_ApexMocks();
		fflib_MyList mockList = (fflib_MyList)mocks.mock(fflib_MyList.class);

		// When
		mockList.set(0, 'bob');

		// Then
		((fflib_MyList.IList) mocks.verify(mockList)).set(0, 'bob');
		((fflib_MyList.IList) mocks.verify(mockList, fflib_ApexMocks.NEVER)).set(0, 'fred');
	}

	@isTest
	static void whenStubMultipleCallsWithMultipleArgumentShouldReturnStubbedValues()
	{
		// Given
		fflib_ApexMocks mocks = new fflib_ApexMocks();
		fflib_MyList mockList = (fflib_MyList)mocks.mock(fflib_MyList.class);

		mocks.startStubbing();
		mocks.when(mockList.get2(0, 'zero')).thenReturn('bob');
		mocks.when(mockList.get2(1, 'one')).thenReturn('fred');
		mocks.when(mockList.get2(0, 'two')).thenReturn('bob');
		mocks.when(mockList.get2(1, 'three')).thenReturn('bub');
		mocks.stopStubbing();

		// When
		String actualValueArg0 = mockList.get2(0, 'zero');
		String actualValueArg1 = mockList.get2(1, 'one');
		String actualValueArg2 = mockList.get2(0, 'two');
		String actualValueArg3 = mockList.get2(1, 'three');
		String actualValueArg4 = mockList.get2(0, 'three');

		// Then
		System.assertEquals('bob', actualValueArg0);
		System.assertEquals('fred', actualValueArg1);
		System.assertEquals('bob', actualValueArg2);
		System.assertEquals('bub', actualValueArg3);
		System.assertEquals(null, actualValueArg4);
	}

	@isTest
	static void whenStubNullConcreteArgValueCorrectValueIsReturned()
	{
		// Given
		fflib_ApexMocks mocks = new fflib_ApexMocks();
		fflib_MyList mockList = (fflib_MyList)mocks.mock(fflib_MyList.class);

		String expected = 'hello';

		mocks.startStubbing();
		mocks.when(mockList.get(null)).thenReturn(expected);
		mocks.stopStubbing();

		// When
		String actual = mockList.get(null);

		// Then
		System.assertEquals(expected, actual);
	}

	@isTest
	static void whenSetDoThrowWhenExceptionsValuesAreSet()
	{
		//Given
		MyException e = new MyException('Test');
		fflib_ApexMocks mocks = new fflib_ApexMocks();

		List<Exception> expsList = new List<Exception>{e};

		//When
		mocks.DoThrowWhenExceptions = expsList;

		//Then
		System.assert(expsList === mocks.DoThrowWhenExceptions);
	}

	@isTest
	static void whenVerifyMethodNeverCalledMatchersAreReset()
	{
		// Given
		fflib_ApexMocks mocks = new fflib_ApexMocks();
		fflib_MyList mockList = (fflib_MyList)mocks.mock(fflib_MyList.class);

		// When
		mockList.add('bob');

		// Then
		((fflib_MyList.IList) mocks.verify(mockList, fflib_ApexMocks.NEVER)).get(fflib_Match.anyInteger());
		((fflib_MyList.IList) mocks.verify(mockList)).add(fflib_Match.anyString());
	}

	@isTest
	static void whenMockIsGeneratedCanVerify()
	{
		// Given
		fflib_ApexMocks mocks = new fflib_ApexMocks();
		fflib_MyList.IList mockList = new fflib_Mocks.Mockfflib_MyList(mocks);

		// When
		mockList.add('bob');

		// Then
		((fflib_MyList.IList) mocks.verify(mockList, fflib_ApexMocks.NEVER)).get(fflib_Match.anyInteger());
		((fflib_MyList.IList) mocks.verify(mockList)).add('bob');
	}

	@isTest
	static void whenMockIsGeneratedCanStubVerify()
	{
		// Given
		fflib_ApexMocks mocks = new fflib_ApexMocks();
		fflib_MyList.IList mockList = new fflib_Mocks.Mockfflib_MyList(mocks);

		// When
		mocks.startStubbing();
		mocks.when(mockList.get(1)).thenReturn('One');
		mocks.when(mockList.get(fflib_Match.integerMoreThan(2))).thenReturn('>Two');
		mocks.stopStubbing();

		// Then
		System.assertEquals(null, mockList.get(0));
		System.assertEquals('One', mockList.get(1));
		System.assertEquals(null, mockList.get(2));
		System.assertEquals('>Two', mockList.get(3));
	}

	@isTest
<<<<<<< HEAD
	static void thatMultipleInstancesCanBeMockedIndependently()
	{
		fflib_ApexMocksConfig.HasIndependentMocks = true;

		// Given
		fflib_ApexMocks mocks = new fflib_ApexMocks();
		fflib_MyList first = (fflib_MyList)mocks.mock(fflib_MyList.class);
		fflib_MyList second = (fflib_MyList)mocks.mock(fflib_MyList.class);
		
		mocks.startStubbing();
		mocks.when(first.get(0)).thenReturn('First');
		mocks.when(second.get(0)).thenReturn('Second');
		mocks.stopStubbing();

		// When
		String actual = first.get(0);

		// Then
		System.assertEquals('First', actual, 'Should have returned stubbed value');
		((fflib_MyList)mocks.verify(first)).get(0);
		((fflib_MyList)mocks.verify(second, mocks.never())).get(0);
	}

	@isTest
	static void thatMultipleInstancesCanBeMockedDependently()
	{
		fflib_ApexMocksConfig.HasIndependentMocks = false;

		// Given
		fflib_ApexMocks mocks = new fflib_ApexMocks();
		fflib_MyList first = (fflib_MyList)mocks.mock(fflib_MyList.class);
		fflib_MyList second = (fflib_MyList)mocks.mock(fflib_MyList.class);
		
		mocks.startStubbing();
		mocks.when(first.get(0)).thenReturn('First');
		mocks.when(second.get(0)).thenReturn('Second');
		mocks.stopStubbing();

		// When
		String actual = first.get(0);

		// Then
		System.assertEquals('Second', actual, 'Should have returned stubbed value');
		((fflib_MyList)mocks.verify(first)).get(0);
		((fflib_MyList)mocks.verify(second)).get(0);
	}

=======
	static void thatStubbingCanBeChainedFirstExceptionThenValue()
	{
		// Given
		// When
		MY_MOCKS.startStubbing();
		MY_MOCKS.when(MY_MOCK_LIST.get(1)).thenThrow(new MyException('Stubbed exception.')).thenReturn('One');
		MY_MOCKS.stopStubbing();

		// Then
		assertExceptionMessage('Stubbed exception.');
		assertReturnedValue('One');
	}

	@isTest
	static void thatStubbingCanBeChainedFirstValueThenException()
	{
		// Given
		// When
		MY_MOCKS.startStubbing();
		MY_MOCKS.when(MY_MOCK_LIST.get(1)).thenReturn('One').thenThrow(new MyException('Stubbed exception.'));
		MY_MOCKS.stopStubbing();

		// Then
		assertReturnedValue('One');
		assertExceptionMessage('Stubbed exception.');
	}

	@isTest
	static void thatStubbingMultipleMethodsCanBeChainedFirstExceptionThenValue()
	{
		// Given
		// When
		MY_MOCKS.startStubbing();
		MY_MOCKS.when(MY_MOCK_LIST.get(1)).thenThrow(new MyException('Stubbed exception.')).thenReturn('One');
		MY_MOCKS.when(MY_MOCK_LIST.get2(2, 'Hello.')).thenThrow(new MyException('Stubbed exception2.')).thenReturn('One2');
		MY_MOCKS.stopStubbing();

		// Then
		assertExceptionMessage('Stubbed exception.');
		assertReturnedValue('One');
		assertExceptionMessageForGet2('Stubbed exception2.');
		assertReturnedValueForGet2('One2');
	}

	@isTest
	static void thatStubbingMultipleMethodsCanBeChainedFirstValueThenException()
	{
		// Given
		// When
		MY_MOCKS.startStubbing();
		MY_MOCKS.when(MY_MOCK_LIST.get(1)).thenReturn('One').thenThrow(new MyException('Stubbed exception.'));
		MY_MOCKS.when(MY_MOCK_LIST.get2(2, 'Hello.')).thenReturn('One2').thenThrow(new MyException('Stubbed exception2.'));
		MY_MOCKS.stopStubbing();

		// Then
		assertReturnedValue('One');
		assertExceptionMessage('Stubbed exception.');
		assertReturnedValueForGet2('One2');
		assertExceptionMessageForGet2('Stubbed exception2.');
	}

	@isTest
	static void thatStubbingReturnsDifferentValuesForDifferentCalls()
	{
		// Given
		// When
		MY_MOCKS.startStubbing();
		MY_MOCKS.when(MY_MOCK_LIST.get(1)).thenReturnMulti(new List<String>{'One', 'Two', 'Three'});
		MY_MOCKS.stopStubbing();

		// Then
		assertReturnedValue('One');
		assertReturnedValue('Two');
		assertReturnedValue('Three');
	}

	@isTest
	static void thatStubbingReturnsDifferentValuesForDifferentCallsAndRepeatLastValuesForFurtherCalls()
	{
		// Given
		// When
		MY_MOCKS.startStubbing();
		MY_MOCKS.when(MY_MOCK_LIST.get(1)).thenReturnMulti(new List<String>{'One', 'Two', 'Three'});
		MY_MOCKS.stopStubbing();

		// Then
		assertReturnedValue('One');
		assertReturnedValue('Two');
		assertReturnedValue('Three');

		assertReturnedValue('Three');
		assertReturnedValue('Three');
	}

	@isTest
	static void thatStubbingThrowsDifferentExceptionsForDifferentCalls()
	{
		// Given
		MyException first = new MyException('first.');
		MyException second = new MyException('second.');
		MyException third = new MyException('third.');

		// When
		MY_MOCKS.startStubbing();
		MY_MOCKS.when(MY_MOCK_LIST.get(1)).thenThrowMulti(new List<Exception>{first, second, third});
		MY_MOCKS.stopStubbing();

		// Then
		assertExceptionMessage('first.');
		assertExceptionMessage('second.');
		assertExceptionMessage('third.');
	}

	@isTest
	static void thatStubbingThrowsDifferentExceptionsForDifferentCallsAndRepeatLastExceptionForFurtherCalls()
	{
		// Given
		MyException first = new MyException('first.');
		MyException second = new MyException('second.');
		MyException third = new MyException('third.');

		// When
		MY_MOCKS.startStubbing();
		MY_MOCKS.when(MY_MOCK_LIST.get(1)).thenThrowMulti(new List<Exception>{first, second, third});
		MY_MOCKS.stopStubbing();

		// Then
		assertExceptionMessage('first.');
		assertExceptionMessage('second.');
		assertExceptionMessage('third.');

		assertExceptionMessage('third.');
		assertExceptionMessage('third.');
	}

	@isTest
	static void thatStubbingThrowsAndReturnsDifferentExceptionsAndValuesForDifferentCalls()
	{
		// Given
		MyException first = new MyException('first.');
		MyException second = new MyException('second.');
		MyException third = new MyException('third.');

		// When
		MY_MOCKS.startStubbing();
		MY_MOCKS.when(MY_MOCK_LIST.get(1)).
			thenThrowMulti(new List<Exception>{first, second, third}).
			thenReturnMulti(new List<String>{'One', 'Two', 'Three'});
		MY_MOCKS.stopStubbing();

		// Then
		assertExceptionMessage('first.');
		assertExceptionMessage('second.');
		assertExceptionMessage('third.');

		assertReturnedValue('One');
		assertReturnedValue('Two');
		assertReturnedValue('Three');

		assertReturnedValue('Three');
		assertReturnedValue('Three');
	}

	@isTest
	static void thatStubbingReturnsAndThrowsDifferentValuesAndExceptionsForDifferentCalls()
	{
		// Given
		MyException first = new MyException('first.');
		MyException second = new MyException('second.');
		MyException third = new MyException('third.');

		// When
		MY_MOCKS.startStubbing();
		MY_MOCKS.when(MY_MOCK_LIST.get(1)).
			thenReturnMulti(new List<String>{'One', 'Two', 'Three'}).
			thenThrowMulti(new List<Exception>{first, second, third});
		MY_MOCKS.stopStubbing();

		// Then
		assertReturnedValue('One');
		assertReturnedValue('Two');
		assertReturnedValue('Three');

		assertExceptionMessage('first.');
		assertExceptionMessage('second.');
		assertExceptionMessage('third.');

		assertExceptionMessage('third.');
		assertExceptionMessage('third.');
	}

	@isTest
	static void thatStubbingMultipleTimesOverridePreviousThenReturnWithSingleValue()
	{
		// Given
		// When
		MY_MOCKS.startStubbing();
		MY_MOCKS.when(MY_MOCK_LIST.get(1)).thenReturn('One');
		MY_MOCKS.when(MY_MOCK_LIST.get(1)).thenReturn('Two');
		MY_MOCKS.stopStubbing();

		// Then
		assertReturnedValue('Two');
		assertReturnedValue('Two');
	}

	@isTest
	static void thatStubbingMultipleTimesOverridePreviousThenReturnMultiWithSingleValue()
	{
		// Given
		// When
		MY_MOCKS.startStubbing();
		MY_MOCKS.when(MY_MOCK_LIST.get(1)).thenReturnMulti(new List<String>{'One', 'Two', 'Three'});
		MY_MOCKS.when(MY_MOCK_LIST.get(1)).thenReturn('Two');
		MY_MOCKS.stopStubbing();

		// Then
		assertReturnedValue('Two');
		assertReturnedValue('Two');
	}

	@isTest
	static void thatStubbingMultipleTimesOverridePreviousThenReturnMultiWithMultiValue()
	{
		// Given
		// When
		MY_MOCKS.startStubbing();
		MY_MOCKS.when(MY_MOCK_LIST.get(1)).thenReturnMulti(new List<String>{'One', 'Two', 'Three'});
		MY_MOCKS.when(MY_MOCK_LIST.get(1)).thenReturnMulti(new List<String>{'Four', 'Five', 'Six'});
		MY_MOCKS.stopStubbing();

		// Then
		assertReturnedValue('Four');
		assertReturnedValue('Five');
		assertReturnedValue('Six');

		assertReturnedValue('Six');
		assertReturnedValue('Six');
	}

	@isTest
	static void thatStubbingMultipleTimesOverridePreviousThenReturnWithMultiValues()
	{
		// Given
		// When
		MY_MOCKS.startStubbing();
		MY_MOCKS.when(MY_MOCK_LIST.get(1)).thenReturn('Two');
		MY_MOCKS.when(MY_MOCK_LIST.get(1)).thenReturnMulti(new List<String>{'One', 'Two', 'Three'});
		MY_MOCKS.stopStubbing();

		// Then
		assertReturnedValue('One');
		assertReturnedValue('Two');
		assertReturnedValue('Three');

		assertReturnedValue('Three');
		assertReturnedValue('Three');
	}

	@isTest
	static void thatStubbingMultipleTimesOverridePreviousThenReturnMultiWithSingleException()
	{
		// Given
		MyException first = new MyException('first.');

		// When
		MY_MOCKS.startStubbing();
		MY_MOCKS.when(MY_MOCK_LIST.get(1)).thenReturnMulti(new List<String>{'One', 'Two', 'Three'});
		MY_MOCKS.when(MY_MOCK_LIST.get(1)).thenThrow(first);
		MY_MOCKS.stopStubbing();

		// Then
		assertExceptionMessage('first.');
		assertExceptionMessage('first.');
	}

	@isTest
	static void thatStubbingMultipleTimesOverridePreviousThenReturnMultiWithMultiExceptions()
	{
		// Given
		MyException first = new MyException('first.');
		MyException second = new MyException('second.');
		MyException third = new MyException('third.');

		// When
		MY_MOCKS.startStubbing();
		MY_MOCKS.when(MY_MOCK_LIST.get(1)).thenReturnMulti(new List<String>{'One', 'Two', 'Three'});
		MY_MOCKS.when(MY_MOCK_LIST.get(1)).thenThrowMulti(new List<Exception>{first, second, third});
		MY_MOCKS.stopStubbing();

		// Then
		assertExceptionMessage('first.');
		assertExceptionMessage('second.');
		assertExceptionMessage('third.');

		assertExceptionMessage('third.');
		assertExceptionMessage('third.');
	}

	@isTest
	static void thatStubbingMultipleTimesOverridePreviousThenReturnWithMultiExceptions()
	{
		// Given
		MyException first = new MyException('first.');
		MyException second = new MyException('second.');
		MyException third = new MyException('third.');

		// When
		MY_MOCKS.startStubbing();
		MY_MOCKS.when(MY_MOCK_LIST.get(1)).thenReturn('Two');
		MY_MOCKS.when(MY_MOCK_LIST.get(1)).thenThrowMulti(new List<Exception>{first, second, third});
		MY_MOCKS.stopStubbing();

		// Then
		assertExceptionMessage('first.');
		assertExceptionMessage('second.');
		assertExceptionMessage('third.');

		assertExceptionMessage('third.');
		assertExceptionMessage('third.');
	}

	@isTest
	static void thatStubbingMultipleTimesOverridePreviousThenReturnWithSingleException()
	{
		// Given
		MyException first = new MyException('first.');

		// When
		MY_MOCKS.startStubbing();
		MY_MOCKS.when(MY_MOCK_LIST.get(1)).thenReturn('Two');
		MY_MOCKS.when(MY_MOCK_LIST.get(1)).thenThrow(first);
		MY_MOCKS.stopStubbing();

		// Then
		assertExceptionMessage('first.');
		assertExceptionMessage('first.');
	}

	@isTest
	static void thatStubbingMultipleTimesOverridePreviousThenThrowWithSingleValue()
	{
		// Given
		MyException first = new MyException('first.');

		// When
		MY_MOCKS.startStubbing();
		MY_MOCKS.when(MY_MOCK_LIST.get(1)).thenThrow(first);
		MY_MOCKS.when(MY_MOCK_LIST.get(1)).thenReturn('Two');
		MY_MOCKS.stopStubbing();

		// Then
		assertReturnedValue('Two');
		assertReturnedValue('Two');
	}

	@isTest
	static void thatStubbingMultipleTimesOverridePreviousThenThrowMultiWithSingleValue()
	{
		// Given
		MyException first = new MyException('first.');
		MyException second = new MyException('second.');
		MyException third = new MyException('third.');

		// When
		MY_MOCKS.startStubbing();
		MY_MOCKS.when(MY_MOCK_LIST.get(1)).thenThrowMulti(new List<Exception>{first, second, third});
		MY_MOCKS.when(MY_MOCK_LIST.get(1)).thenReturn('Two');
		MY_MOCKS.stopStubbing();

		// Then
		assertReturnedValue('Two');
		assertReturnedValue('Two');
	}

	@isTest
	static void thatStubbingMultipleTimesOverridePreviousThenThrowMultiWithMultiValue()
	{
		// Given
		MyException first = new MyException('first.');
		MyException second = new MyException('second.');
		MyException third = new MyException('third.');

		// When
		MY_MOCKS.startStubbing();
		MY_MOCKS.when(MY_MOCK_LIST.get(1)).thenThrowMulti(new List<Exception>{first, second, third});
		MY_MOCKS.when(MY_MOCK_LIST.get(1)).thenReturnMulti(new List<String>{'Four', 'Five', 'Six'});
		MY_MOCKS.stopStubbing();

		// Then
		assertReturnedValue('Four');
		assertReturnedValue('Five');
		assertReturnedValue('Six');

		assertReturnedValue('Six');
		assertReturnedValue('Six');
	}

	@isTest
	static void thatStubbingMultipleTimesOverridePreviousThenThrowWithMultiValues()
	{
		// Given
		MyException first = new MyException('first.');

		// When
		MY_MOCKS.startStubbing();
		MY_MOCKS.when(MY_MOCK_LIST.get(1)).thenThrow(first);
		MY_MOCKS.when(MY_MOCK_LIST.get(1)).thenReturnMulti(new List<String>{'One', 'Two', 'Three'});
		MY_MOCKS.stopStubbing();

		// Then
		assertReturnedValue('One');
		assertReturnedValue('Two');
		assertReturnedValue('Three');

		assertReturnedValue('Three');
		assertReturnedValue('Three');
	}

	@isTest
	static void thatStubbingMultipleTimesOverridePreviousThenThrowMultiWithSingleException()
	{
		// Given
		MyException first = new MyException('first.');
		MyException second = new MyException('second.');
		MyException third = new MyException('third.');
		MyException fourth = new MyException('fourth.');

		// When
		MY_MOCKS.startStubbing();
		MY_MOCKS.when(MY_MOCK_LIST.get(1)).thenThrowMulti(new List<Exception>{first, second, third});
		MY_MOCKS.when(MY_MOCK_LIST.get(1)).thenThrow(fourth);
		MY_MOCKS.stopStubbing();

		// Then
		assertExceptionMessage('fourth.');
		assertExceptionMessage('fourth.');
	}

	@isTest
	static void thatStubbingMultipleTimesOverridePreviousThenThrowMultiWithMultiExceptions()
	{
		// Given
		MyException first = new MyException('first.');
		MyException second = new MyException('second.');
		MyException third = new MyException('third.');

		MyException fourth = new MyException('fourth.');
		MyException fifth = new MyException('fifth.');
		MyException sixth = new MyException('sixth.');

		// When
		MY_MOCKS.startStubbing();
		MY_MOCKS.when(MY_MOCK_LIST.get(1)).thenThrowMulti(new List<Exception>{first, second, third});
		MY_MOCKS.when(MY_MOCK_LIST.get(1)).thenThrowMulti(new List<Exception>{fourth, fifth, sixth});
		MY_MOCKS.stopStubbing();

		// Then
		assertExceptionMessage('fourth.');
		assertExceptionMessage('fifth.');
		assertExceptionMessage('sixth.');

		assertExceptionMessage('sixth.');
		assertExceptionMessage('sixth.');
	}

	@isTest
	static void thatStubbingMultipleTimesOverridePreviousThenThrowWithMultiExceptions()
	{
		// Given
		MyException beforeFirst = new MyException('before first.');

		MyException first = new MyException('first.');
		MyException second = new MyException('second.');
		MyException third = new MyException('third.');

		// When
		MY_MOCKS.startStubbing();
		MY_MOCKS.when(MY_MOCK_LIST.get(1)).thenThrow(beforeFirst);
		MY_MOCKS.when(MY_MOCK_LIST.get(1)).thenThrowMulti(new List<Exception>{first, second, third});
		MY_MOCKS.stopStubbing();

		// Then
		assertExceptionMessage('first.');
		assertExceptionMessage('second.');
		assertExceptionMessage('third.');

		assertExceptionMessage('third.');
		assertExceptionMessage('third.');
	}

	@isTest
	static void thatStubbingMultipleTimesOverridePreviousThenThrowWithSingleException()
	{
		// Given
		MyException beforeFirst = new MyException('before first.');
		MyException first = new MyException('first.');

		// When
		MY_MOCKS.startStubbing();
		MY_MOCKS.when(MY_MOCK_LIST.get(1)).thenThrow(beforeFirst);
		MY_MOCKS.when(MY_MOCK_LIST.get(1)).thenThrow(first);
		MY_MOCKS.stopStubbing();

		// Then
		assertExceptionMessage('first.');
		assertExceptionMessage('first.');
	}

	@isTest
	static void thatVoidMethodThrowsMultipleExceptions()
	{
		// Given
		MyException beforeFirst = new MyException('before first.');

		MyException first = new MyException('first.');
		MyException second = new MyException('second.');
		MyException third = new MyException('third.');

		// When
		MY_MOCKS.startStubbing();
		((fflib_MyList.IList) MY_MOCKS.doThrowWhen(new List<Exception>{first, second, third},  MY_MOCK_LIST)).add('Hello');
		MY_MOCKS.stopStubbing();

		// Then
		assertExceptionMessageOnVoidMethod('first.');
		assertExceptionMessageOnVoidMethod('second.');
		assertExceptionMessageOnVoidMethod('third.');

		assertExceptionMessageOnVoidMethod('third.');
		assertExceptionMessageOnVoidMethod('third.');
	}

	@isTest
	static void thatMultipleVoidMethodsThrowsMultipleExceptions()
	{
		// Given
		MyException first = new MyException('first.');
		MyException second = new MyException('second.');
		MyException third = new MyException('third.');

		MyException first2 = new MyException('first2.');
		MyException second2 = new MyException('second2.');
		MyException third2 = new MyException('third2.');

		// When
		MY_MOCKS.startStubbing();
		((fflib_MyList.IList) MY_MOCKS.doThrowWhen(new List<Exception>{first2, second2, third2},  MY_MOCK_LIST)).addMore('Hello');
		((fflib_MyList.IList) MY_MOCKS.doThrowWhen(new List<Exception>{first, second, third},  MY_MOCK_LIST)).add('Hello');
		MY_MOCKS.stopStubbing();

		// Then
		assertExceptionMessageOnVoidMethod('first.');
		assertExceptionMessageOnVoidMethod('second.');
		assertExceptionMessageOnVoidMethod('third.');

		assertExceptionMessageOnVoidMethod('third.');
		assertExceptionMessageOnVoidMethod('third.');


		assertExceptionMessageOnAddMoreVoidMethod('first2.');
		assertExceptionMessageOnAddMoreVoidMethod('second2.');
		assertExceptionMessageOnAddMoreVoidMethod('third2.');

		assertExceptionMessageOnAddMoreVoidMethod('third2.');
		assertExceptionMessageOnAddMoreVoidMethod('third2.');
	}

	@isTest
	static void thatStubbingMutipleTimesVoidMethodThrowsMultipleExceptionsOverride()
	{
		// Given
		MyException beforeFirst = new MyException('before first.');

		MyException first = new MyException('first.');
		MyException second = new MyException('second.');
		MyException third = new MyException('third.');

		MyException fourth = new MyException('fourth.');
		MyException fifth = new MyException('fifth.');
		MyException sixth = new MyException('sixth.');

		// When
		MY_MOCKS.startStubbing();
		((fflib_MyList.IList) MY_MOCKS.doThrowWhen(new List<Exception>{first, second, third},  MY_MOCK_LIST)).add('Hello');
		((fflib_MyList.IList) MY_MOCKS.doThrowWhen(new List<Exception>{fourth, fifth, sixth},  MY_MOCK_LIST)).add('Hello');
		MY_MOCKS.stopStubbing();

		// Then
		assertExceptionMessageOnVoidMethod('fourth.');
		assertExceptionMessageOnVoidMethod('fifth.');
		assertExceptionMessageOnVoidMethod('sixth.');

		assertExceptionMessageOnVoidMethod('sixth.');
		assertExceptionMessageOnVoidMethod('sixth.');
	}

	@isTest
	static void thatStubbingMutipleTimesVoidMethodThrowsMultipleExceptionsOverrideWithSingleException()
	{
		// Given
		MyException beforeFirst = new MyException('before first.');

		MyException first = new MyException('first.');
		MyException second = new MyException('second.');
		MyException third = new MyException('third.');

		MyException fourth = new MyException('fourth.');
		MyException fifth = new MyException('fifth.');
		MyException sixth = new MyException('sixth.');

		// When
		MY_MOCKS.startStubbing();
		((fflib_MyList.IList) MY_MOCKS.doThrowWhen(new List<Exception>{first, second, third},  MY_MOCK_LIST)).add('Hello');
		((fflib_MyList.IList) MY_MOCKS.doThrowWhen(fourth,  MY_MOCK_LIST)).add('Hello');
		MY_MOCKS.stopStubbing();

		// Then
		assertExceptionMessageOnVoidMethod('fourth.');
		assertExceptionMessageOnVoidMethod('fourth.');
	}

	@isTest
	static void thatExceptionIsthrownWhenStubbingIsNotDone()
	{
		MY_MOCKS.startStubbing();
		MY_MOCKS.when(MY_MOCK_LIST.get(1));
		MY_MOCKS.stopStubbing();

		try
		{
			MY_MOCK_LIST.get(1);

			System.assert(false, 'an exception was expected');
		}
		catch(fflib_ApexMocks.ApexMocksException myex)
		{
			System.assertEquals(
				'The stubbing is not correct, no return values have been set.',
				myex.getMessage(), 'the message reported by the exception is not correct');
		}
	}

	@isTest
	static void thatExceptionIsthrownWhenReturnMultiPassEmptyList()
	{
		try
		{
			MY_MOCKS.startStubbing();
			MY_MOCKS.when(MY_MOCK_LIST.get(1)).thenReturnMulti(new List<Object>());
			MY_MOCKS.stopStubbing();
			System.assert(false, 'an exception was expected');
		}
		catch(fflib_ApexMocks.ApexMocksException myex)
		{
			System.assertEquals(
				'The stubbing is not correct, no return values have been set.',
				myex.getMessage(), 'the message reported by the exception is not correct');
		}
	}

	@isTest
	static void thatExceptionIsthrownWhenReturnMultiPassNullList()
	{
		try
		{
			MY_MOCKS.startStubbing();
			MY_MOCKS.when(MY_MOCK_LIST.get(1)).thenReturnMulti(null);
			MY_MOCKS.stopStubbing();
			System.assert(false, 'an exception was expected');
		}
		catch(fflib_ApexMocks.ApexMocksException myex)
		{
			System.assertEquals(
				'The stubbing is not correct, no return values have been set.',
				myex.getMessage(), 'the message reported by the exception is not correct');
		}
	}

	@isTest
	static void thatExceptionIsthrownWhenThrowMultiPassEmptyList()
	{
		try
		{
			MY_MOCKS.startStubbing();
			MY_MOCKS.when(MY_MOCK_LIST.get(1)).thenThrowMulti(new List<Exception>());
			MY_MOCKS.stopStubbing();
			System.assert(false, 'an exception was expected');
		}
		catch(fflib_ApexMocks.ApexMocksException myex)
		{
			System.assertEquals(
				'The stubbing is not correct, no return values have been set.',
				myex.getMessage(), 'the message reported by the exception is not correct');
		}
	}

	@isTest
	static void thatExceptionIsthrownWhenThrowMultiPassNullList()
	{
		try
		{
			MY_MOCKS.startStubbing();
			MY_MOCKS.when(MY_MOCK_LIST.get(1)).thenThrowMulti(null);
			MY_MOCKS.stopStubbing();

			System.assert(false, 'an exception was expected');
		}
		catch(fflib_ApexMocks.ApexMocksException myex)
		{
			System.assertEquals(
				'The stubbing is not correct, no return values have been set.',
				myex.getMessage(), 'the message reported by the exception is not correct');
		}
	}

	@isTest
	static void thatNullCanBeUsedAsReturnValue()
	{
		MY_MOCKS.startStubbing();
		MY_MOCKS.when(MY_MOCK_LIST.get(1)).thenReturn(null);
		MY_MOCKS.stopStubbing();


		System.assertEquals(null, MY_MOCK_LIST.get(1), 'it should be possible stub using the null value');
	}

	@isTest
	static void thatNullCanBeUsedAsExceptionvalue()
	{
		MY_MOCKS.startStubbing();
		MY_MOCKS.when(MY_MOCK_LIST.get(1)).thenThrow(null);
		MY_MOCKS.stopStubbing();

		System.assertEquals(null, MY_MOCK_LIST.get(1), 'it should be possible stub using the null value');
	}



	private static void assertExceptionMessage(String expectedMessage)
	{
		try
		{
			MY_MOCK_LIST.get(1);
			System.assert(false, 'an exception was expected');
		}
		catch(MyException myex)
		{
			System.assertEquals(expectedMessage, myex.getMessage(), 'the message reported by the exception is not correct');
		}
	}

	private static void assertExceptionMessageForGet2(String expectedMessage)
	{
		try
		{
			MY_MOCK_LIST.get2(2, 'Hello.');
			System.assert(false, 'an exception was expected');
		}
		catch(MyException myex)
		{
			System.assertEquals(expectedMessage, myex.getMessage(), 'the message reported by the exception is not correct');
		}
	}

	private static void assertExceptionMessageOnVoidMethod(String expectedMessage)
	{
		try
		{
			MY_MOCK_LIST.add('Hello');
			System.assert(false, 'an exception was expected');
		}
		catch(MyException myex)
		{
			System.assertEquals(expectedMessage, myex.getMessage(), 'the message reported by the exception is not correct');
		}
	}

	private static void assertExceptionMessageOnAddMoreVoidMethod(String expectedMessage)
	{
		try
		{
			MY_MOCK_LIST.addMore('Hello');
			System.assert(false, 'an exception was expected');
		}
		catch(MyException myex)
		{
			System.assertEquals(expectedMessage, myex.getMessage(), 'the message reported by the exception is not correct');
		}
	}

	private static void assertReturnedValue(String expectedValue)
	{
		System.assertEquals(expectedValue, MY_MOCK_LIST.get(1), 'the method did not returned the expected value');
	}

	private static void assertReturnedValueForGet2(String expectedValue)
	{
		System.assertEquals(expectedValue, MY_MOCK_LIST.get2(2, 'Hello.'), 'the method did not returned the expected value');
	}


>>>>>>> 2e0c49bf
	private class MyException extends Exception
	{
	}

	private class isOdd implements fflib_IMatcher
	{
		public Boolean matches(Object arg)
		{
			return arg instanceof Integer ? Math.mod((Integer)arg, 2) == 1: false;
		}
	}

	private class isEven implements fflib_IMatcher
	{
		public Boolean matches(Object arg)
		{
			return arg instanceof Integer ? Math.mod((Integer)arg, 2) == 0: false;
		}
	}
}<|MERGE_RESOLUTION|>--- conflicted
+++ resolved
@@ -751,7 +751,6 @@
 	}
 
 	@isTest
-<<<<<<< HEAD
 	static void thatMultipleInstancesCanBeMockedIndependently()
 	{
 		fflib_ApexMocksConfig.HasIndependentMocks = true;
@@ -799,7 +798,6 @@
 		((fflib_MyList)mocks.verify(second)).get(0);
 	}
 
-=======
 	static void thatStubbingCanBeChainedFirstExceptionThenValue()
 	{
 		// Given
@@ -1601,8 +1599,6 @@
 		System.assertEquals(expectedValue, MY_MOCK_LIST.get2(2, 'Hello.'), 'the method did not returned the expected value');
 	}
 
-
->>>>>>> 2e0c49bf
 	private class MyException extends Exception
 	{
 	}
