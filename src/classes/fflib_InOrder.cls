/*
<<<<<<< HEAD
 * Copyright (c) 2016, FinancialForce.com, inc
 * All rights reserved.
 *
 * Redistribution and use in source and binary forms, with or without modification,
 * are permitted provided that the following conditions are met:
 *
 * - Redistributions of source code must retain the above copyright notice,
 *      this list of conditions and the following disclaimer.
 * - Redistributions in binary form must reproduce the above copyright notice,
 *      this list of conditions and the following disclaimer in the documentation
 *      and/or other materials provided with the distribution.
 * - Neither the name of the FinancialForce.com, inc nor the names of its contributors
 *      may be used to endorse or promote products derived from this software without
 *      specific prior written permission.
 *
 * THIS SOFTWARE IS PROVIDED BY THE COPYRIGHT HOLDERS AND CONTRIBUTORS "AS IS" AND
 * ANY EXPRESS OR IMPLIED WARRANTIES, INCLUDING, BUT NOT LIMITED TO, THE IMPLIED WARRANTIES
 * OF MERCHANTABILITY AND FITNESS FOR A PARTICULAR PURPOSE ARE DISCLAIMED. IN NO EVENT SHALL
 * THE COPYRIGHT HOLDER OR CONTRIBUTORS BE LIABLE FOR ANY DIRECT, INDIRECT, INCIDENTAL, SPECIAL,
 * EXEMPLARY, OR CONSEQUENTIAL DAMAGES (INCLUDING, BUT NOT LIMITED TO, PROCUREMENT OF SUBSTITUTE GOODS
 * OR SERVICES; LOSS OF USE, DATA, OR PROFITS; OR BUSINESS INTERRUPTION) HOWEVER CAUSED AND ON ANY THEORY
 * OF LIABILITY, WHETHER IN CONTRACT, STRICT LIABILITY, OR TORT (INCLUDING NEGLIGENCE OR OTHERWISE)
 * ARISING IN ANY WAY OUT OF THE USE OF THIS SOFTWARE, EVEN IF ADVISED OF THE POSSIBILITY OF SUCH DAMAGE.
=======
 Copyright (c) 2017 FinancialForce.com, inc.  All rights reserved.
>>>>>>> 8808dcbf
 */


/**
 * 	In-order invocation verifier - checks that a method was called with the given arguments the expected number of times, in the expected order.
 *	It could be used with the verificationMode class to specify how the verification should be performed.
 *	See fflib_VerificationMode for the available verification modes.
 * @group Core
 */
public with sharing class fflib_InOrder extends fflib_MethodVerifier
{
	private final List<Object> unorderedMockInstances;
	private Integer idxMethodCall = 0;

	private Set<fflib_VerificationMode.ModeName> notImplementedMethods =
		new Set<fflib_VerificationMode.ModeName>
		{
			fflib_VerificationMode.ModeName.atLeast,
			fflib_VerificationMode.ModeName.atMost,
			fflib_VerificationMode.ModeName.times,
			fflib_VerificationMode.ModeName.atLeastOnce,
			fflib_VerificationMode.ModeName.between
		};

	private final fflib_ApexMocks mocks;

	/**
	 * Construct the InOrder instance.
	 * @param mocks The apex mock object instance.
	 * @param unorderedMockInstances One or more mock implementation classes (listed in any order), whose ordered method calls require verification.
	 */
	public fflib_InOrder(fflib_ApexMocks mocks, List<Object> unorderedMockInstances)
	{
		this.unorderedMockInstances = unorderedMockInstances;
		this.mocks = mocks;
	}

	/**
	 * Verify a method was called on a mock object.
	 * @param mockInstance The mock object instance.
	 * @param verificationMode Defines the constraints for performing the verification (e.g. the minimum and maximum expected invocation counts).
	 * @return The mock object instance.
	 */
	public Object verify(Object mockInstance, fflib_VerificationMode verificationMode)
	{
		mocks.setOrderedVerifier(this);
		return mocks.verify(mockInstance, verificationMode);
	}

	/**
	 * Verify that after the last successful verified method no more interactions happened on the inOrderMock instance.
	 * @throws Exception with message to help to identify the last method called.
	 */
	public void verifyNoMoreInteractions()
	{
		if(idxMethodCall == 0)
		{
			verifyNoInteractions();
		}

		if(hasNextInteraction(unorderedMockInstances, idxMethodCall))
		{
			fflib_QualifiedMethodAndArgValues qm =
				fflib_MethodCountRecorder.getOrderedMethodCalls().get(idxMethodCall -1);

			throw new fflib_ApexMocks.ApexMocksException(
				'No more Interactions were expected after the ' + qm.getQualifiedMethod() +' method.');
		}
	}

	/**
	 * Verify that no interactions at all happened on the inOrderMock instance.
	 * @throws Exception with message.
	 */
	public void verifyNoInteractions()
	{
		if(hasNextInteraction(unorderedMockInstances, 0))
		{
			throw new fflib_ApexMocks.ApexMocksException(
				'No Interactions expected on this InOrder Mock instance!');
		}
	}

	/*
	 * Verifies a method was invoked the expected number of times, with the expected arguments. The in-order verifier remembers the last method invocation it successfully verified, and only considers subsequent method invocations for subsequent verifications.
	 * @param qualifiedMethod The method to be verified.
	 * @param methodArg The arguments of the method that needs to be verified.
	 * @param verificationMode The verification mode that holds the setting about how the verification should be performed.
	 */
	protected override void verify(
		fflib_QualifiedMethod qm,
		fflib_MethodArgValues methodArg,
		fflib_VerificationMode verificationMode)
	{
		String inOrder = 'In Order: ';
		List<fflib_IMatcher> matchers = fflib_Match.Matching ? fflib_Match.getAndClearMatchers(methodArg.argValues.size()) : null;

		if( verificationMode.VerifyMin == 0 && verificationMode.VerifyMax == 0)
		{
			Integer methodCounts = countInteractions(matchers, qm, methodArg);
			if(methodCounts != 0 )
				throwException(qm, inOrder, fflib_ApexMocks.NEVER, '', methodCounts, verificationMode.CustomAssertMessage);
		}

		for (Integer i=0; i<verificationMode.VerifyMin; i++)
		{
			if(!verifyMethodCalled(matchers, qm, methodArg))
			{
				throwException(qm, inOrder, verificationMode.VerifyMin, '', i, verificationMode.CustomAssertMessage);
			}
		}
	}

	private Boolean verifyMethodCalled(
		List<fflib_IMatcher> matchers,
		fflib_QualifiedMethod qm,
		fflib_MethodArgValues methodArg)
	{
		fflib_QualifiedMethodAndArgValues calledMethod = getNextMethodCall();
		while(calledMethod != null)
		{
			if(calledMethod.getQualifiedMethod() == qm &&
				argumentsMatch(calledMethod.getMethodArgValues(), matchers, methodArg))
			{
				//it's our method
				if (matchers != null)
				{
					capture(matchers);
				}
				return true;
			}

			calledMethod = getNextMethodCall();
		}

		return false;
	}

	private Integer countInteractions(
		List<fflib_IMatcher> matchers,
		fflib_QualifiedMethod qualifiedMethod,
		fflib_MethodArgValues methodArg)
	{
		Integer interactionsCouter = 0;

		for (Integer i = idxMethodCall, len = fflib_MethodCountRecorder.getOrderedMethodCalls().size(); i<len; i++)
		{
			fflib_QualifiedMethodAndArgValues qm = fflib_MethodCountRecorder.getOrderedMethodCalls().get(i);
			for (Object mockInstance : unorderedMockInstances)
			{
				if (qm.getMockInstance() === mockInstance
					&& (qualifiedMethod == qm.getQualifiedMethod())
					&& (argumentsMatch(qm.getMethodArgValues(), matchers, methodArg)))
				{
					interactionsCouter++;
				}
			}
		}

		return interactionsCouter;
	}

	private Boolean argumentsMatch(
		fflib_MethodArgValues calledMethodArg,
		List<fflib_IMatcher> matchers,
		fflib_MethodArgValues methodArg)
	{
		//Check it was called with the right args.
		if (matchers != null)
		{
			if(fflib_Match.matchesAllArgs(calledMethodArg, matchers))
			{
				//Return now we've matched the method call
				return true;
			}
		}
		else if(calledMethodArg == methodArg)
		{
			//Return now we've matched the method call
			return true;
		}

		return false;
	}

	private fflib_QualifiedMethodAndArgValues getNextMethodCall()
	{
		Integer idx = 0;
		for (fflib_QualifiedMethodAndArgValues qm : fflib_MethodCountRecorder.getOrderedMethodCalls())
		{
			if (idx == idxMethodCall)
			{
				if(isForMockInstance(qm))
				{
					idxMethodCall++;
					return qm;
				}
			}
			else
			{
				idx++;
			}
		}

		return null;
	}

	private Boolean isForMockInstance(fflib_QualifiedMethodAndArgValues qm)
	{
		for (Object mi : unorderedMockInstances)
		{
			if (mi === qm.getMockInstance())
			{
				return true;
			}
		}

		return false;
	}

	/*
	 * Used by the fflib_InOrder invocation verifier to find further interactions with a given mock instances.
	 * @param mockInstances The tracked mock instances - only methods called on these objects are counted as an invocation.
	 * @param idxLastMethodCalled The index of the last matched method, used to offset the search for invocations so we don't double count invocations.
	 * @return Whether or not there were further interactions.
	 */
	private Boolean hasNextInteraction(List<Object> mockInstances, Integer idxLastMethodCalled)
	{
		Integer idx = 0;

		for (fflib_QualifiedMethodAndArgValues methodCall : fflib_MethodCountRecorder.getOrderedMethodCalls())
		{
			if (isForMockInstance(methodCall))
			{
				idx++;
				if (idx > idxLastMethodCalled)
				{
					return true;
				}
			}
		}

		return false;
	}

	/*
	 * Method that validate the verification mode used in the verify.
	 * Not all the methods from the fflib_VerificationMode are implemented for the different classes that extends the fflib_MethodVerifier.
	 * The error is thrown at run time, so this method is called in the method that actually performs the verify.
	 * @param verificationMode The verification mode that have to been verified.
	 * @throws Exception with message for the fflib_VerificationMode not implemented.
	 */
	protected override void validateMode(fflib_VerificationMode verificationMode)
	{
		if(notImplementedMethods.contains(verificationMode.Method))
		{
			throw new fflib_ApexMocks.ApexMocksException(
				'The ' + verificationMode.Method.name() + ' method is not implemented for the fflib_InOrder class');
		}
	}
}<|MERGE_RESOLUTION|>--- conflicted
+++ resolved
@@ -1,54 +1,15 @@
 /*
-<<<<<<< HEAD
- * Copyright (c) 2016, FinancialForce.com, inc
- * All rights reserved.
- *
- * Redistribution and use in source and binary forms, with or without modification,
- * are permitted provided that the following conditions are met:
- *
- * - Redistributions of source code must retain the above copyright notice,
- *      this list of conditions and the following disclaimer.
- * - Redistributions in binary form must reproduce the above copyright notice,
- *      this list of conditions and the following disclaimer in the documentation
- *      and/or other materials provided with the distribution.
- * - Neither the name of the FinancialForce.com, inc nor the names of its contributors
- *      may be used to endorse or promote products derived from this software without
- *      specific prior written permission.
- *
- * THIS SOFTWARE IS PROVIDED BY THE COPYRIGHT HOLDERS AND CONTRIBUTORS "AS IS" AND
- * ANY EXPRESS OR IMPLIED WARRANTIES, INCLUDING, BUT NOT LIMITED TO, THE IMPLIED WARRANTIES
- * OF MERCHANTABILITY AND FITNESS FOR A PARTICULAR PURPOSE ARE DISCLAIMED. IN NO EVENT SHALL
- * THE COPYRIGHT HOLDER OR CONTRIBUTORS BE LIABLE FOR ANY DIRECT, INDIRECT, INCIDENTAL, SPECIAL,
- * EXEMPLARY, OR CONSEQUENTIAL DAMAGES (INCLUDING, BUT NOT LIMITED TO, PROCUREMENT OF SUBSTITUTE GOODS
- * OR SERVICES; LOSS OF USE, DATA, OR PROFITS; OR BUSINESS INTERRUPTION) HOWEVER CAUSED AND ON ANY THEORY
- * OF LIABILITY, WHETHER IN CONTRACT, STRICT LIABILITY, OR TORT (INCLUDING NEGLIGENCE OR OTHERWISE)
- * ARISING IN ANY WAY OUT OF THE USE OF THIS SOFTWARE, EVEN IF ADVISED OF THE POSSIBILITY OF SUCH DAMAGE.
-=======
  Copyright (c) 2017 FinancialForce.com, inc.  All rights reserved.
->>>>>>> 8808dcbf
  */
 
 
 /**
- * 	In-order invocation verifier - checks that a method was called with the given arguments the expected number of times, in the expected order.
- *	It could be used with the verificationMode class to specify how the verification should be performed.
- *	See fflib_VerificationMode for the available verification modes.
  * @group Core
  */
-public with sharing class fflib_InOrder extends fflib_MethodVerifier
+public with sharing class fflib_InOrder
 {
 	private final List<Object> unorderedMockInstances;
 	private Integer idxMethodCall = 0;
-
-	private Set<fflib_VerificationMode.ModeName> notImplementedMethods =
-		new Set<fflib_VerificationMode.ModeName>
-		{
-			fflib_VerificationMode.ModeName.atLeast,
-			fflib_VerificationMode.ModeName.atMost,
-			fflib_VerificationMode.ModeName.times,
-			fflib_VerificationMode.ModeName.atLeastOnce,
-			fflib_VerificationMode.ModeName.between
-		};
 
 	private final fflib_ApexMocks mocks;
 
@@ -66,132 +27,78 @@
 	/**
 	 * Verify a method was called on a mock object.
 	 * @param mockInstance The mock object instance.
-	 * @param verificationMode Defines the constraints for performing the verification (e.g. the minimum and maximum expected invocation counts).
 	 * @return The mock object instance.
 	 */
-	public Object verify(Object mockInstance, fflib_VerificationMode verificationMode)
+	public Object verify(Object mockInstance)
 	{
-		mocks.setOrderedVerifier(this);
-		return mocks.verify(mockInstance, verificationMode);
+		mocks.verify(mockInstance, 1, null, this);
+		return mockInstance;
 	}
 
 	/**
-	 * Verify that after the last successful verified method no more interactions happened on the inOrderMock instance.
-	 * @throws Exception with message to help to identify the last method called.
+	 * Verify a method was called on a mock object.
+	 * @param mockInstance The mock object instance.
+	 * @param times The number of times you expect the method to have been called.
+	 * @return The mock object instance.
 	 */
-	public void verifyNoMoreInteractions()
+	public Object verify(Object mockInstance, Integer times)
 	{
-		if(idxMethodCall == 0)
-		{
-			verifyNoInteractions();
-		}
-
-		if(hasNextInteraction(unorderedMockInstances, idxMethodCall))
-		{
-			fflib_QualifiedMethodAndArgValues qm =
-				fflib_MethodCountRecorder.getOrderedMethodCalls().get(idxMethodCall -1);
-
-			throw new fflib_ApexMocks.ApexMocksException(
-				'No more Interactions were expected after the ' + qm.getQualifiedMethod() +' method.');
-		}
+		mocks.verify(mockInstance, times, null, this);
+		return mockInstance;
 	}
 
 	/**
-	 * Verify that no interactions at all happened on the inOrderMock instance.
-	 * @throws Exception with message.
+	 * Verify a method was called on a mock object.
+	 * @param mockInstance The mock object instance.
+	 * @param customAssertMessage The Custom message for the assert in case the assert is false to be queued to the default message.
+	 * @return The mock object instance.
 	 */
-	public void verifyNoInteractions()
+	public Object verify(Object mockInstance, String customAssertMessage)
 	{
-		if(hasNextInteraction(unorderedMockInstances, 0))
-		{
-			throw new fflib_ApexMocks.ApexMocksException(
-				'No Interactions expected on this InOrder Mock instance!');
-		}
+		mocks.verify(mockInstance, 1, customAssertMessage, this);
+		return mockInstance;
 	}
 
-	/*
-	 * Verifies a method was invoked the expected number of times, with the expected arguments. The in-order verifier remembers the last method invocation it successfully verified, and only considers subsequent method invocations for subsequent verifications.
-	 * @param qualifiedMethod The method to be verified.
-	 * @param methodArg The arguments of the method that needs to be verified.
-	 * @param verificationMode The verification mode that holds the setting about how the verification should be performed.
+	/**
+	 * Verify a method was called on a mock object.
+	 * @param mockInstance The mock object instance.
+	 * @param times The number of times you expect the method to have been called.
+	 * @param customAssertMessage The Custom message for the assert in case the assert is false to be queued to the default message.
+	 * @return The mock object instance.
 	 */
-	protected override void verify(
-		fflib_QualifiedMethod qm,
-		fflib_MethodArgValues methodArg,
-		fflib_VerificationMode verificationMode)
+	public Object verify(Object mockInstance, Integer times, String customAssertMessage)
 	{
-		String inOrder = 'In Order: ';
-		List<fflib_IMatcher> matchers = fflib_Match.Matching ? fflib_Match.getAndClearMatchers(methodArg.argValues.size()) : null;
-
-		if( verificationMode.VerifyMin == 0 && verificationMode.VerifyMax == 0)
-		{
-			Integer methodCounts = countInteractions(matchers, qm, methodArg);
-			if(methodCounts != 0 )
-				throwException(qm, inOrder, fflib_ApexMocks.NEVER, '', methodCounts, verificationMode.CustomAssertMessage);
-		}
-
-		for (Integer i=0; i<verificationMode.VerifyMin; i++)
-		{
-			if(!verifyMethodCalled(matchers, qm, methodArg))
-			{
-				throwException(qm, inOrder, verificationMode.VerifyMin, '', i, verificationMode.CustomAssertMessage);
-			}
-		}
+		mocks.verify(mockInstance, times, customAssertMessage, this);
+		return mockInstance;
 	}
 
-	private Boolean verifyMethodCalled(
-		List<fflib_IMatcher> matchers,
-		fflib_QualifiedMethod qm,
-		fflib_MethodArgValues methodArg)
+	private fflib_QualifiedMethodAndArgValues getNextMethodCall()
 	{
-		fflib_QualifiedMethodAndArgValues calledMethod = getNextMethodCall();
-		while(calledMethod != null)
+		Integer idx = 0;
+
+		for (fflib_QualifiedMethodAndArgValues qm : fflib_MethodCountRecorder.getOrderedMethodCalls())
 		{
-			if(calledMethod.getQualifiedMethod() == qm &&
-				argumentsMatch(calledMethod.getMethodArgValues(), matchers, methodArg))
-			{
-				//it's our method
-				if (matchers != null)
-				{
-					capture(matchers);
-				}
-				return true;
-			}
-
-			calledMethod = getNextMethodCall();
-		}
-
-		return false;
-	}
-
-	private Integer countInteractions(
-		List<fflib_IMatcher> matchers,
-		fflib_QualifiedMethod qualifiedMethod,
-		fflib_MethodArgValues methodArg)
-	{
-		Integer interactionsCouter = 0;
-
-		for (Integer i = idxMethodCall, len = fflib_MethodCountRecorder.getOrderedMethodCalls().size(); i<len; i++)
-		{
-			fflib_QualifiedMethodAndArgValues qm = fflib_MethodCountRecorder.getOrderedMethodCalls().get(i);
 			for (Object mockInstance : unorderedMockInstances)
 			{
-				if (qm.getMockInstance() === mockInstance
-					&& (qualifiedMethod == qm.getQualifiedMethod())
-					&& (argumentsMatch(qm.getMethodArgValues(), matchers, methodArg)))
+				if (qm.getMockInstance() === mockInstance)
 				{
-					interactionsCouter++;
+					if (idx == idxMethodCall)
+					{
+						idxMethodCall++;
+						return qm;
+					}
+					else
+					{
+						idx++;
+					}
 				}
 			}
 		}
 
-		return interactionsCouter;
+		return null;
 	}
 
-	private Boolean argumentsMatch(
-		fflib_MethodArgValues calledMethodArg,
-		List<fflib_IMatcher> matchers,
-		fflib_MethodArgValues methodArg)
+	private Boolean argumentsMatch(fflib_MethodArgValues calledMethodArg, List<fflib_IMatcher> matchers, fflib_MethodArgValues methodArg)
 	{
 		//Check it was called with the right args.
 		if (matchers != null)
@@ -211,79 +118,47 @@
 		return false;
 	}
 
-	private fflib_QualifiedMethodAndArgValues getNextMethodCall()
+	/**
+	 * Method that actually perform the verify
+	 * @param qualifiedMethod The method to be verified.
+	 * @param methodArg The arguments of the method that needs to be verified.
+	 * @param assertMessage The message to return in the exception in case the verify fails.
+	 * @param verifyCount Number of times the method is expected to be called.
+	 * @return The Boolean that indicated if the verify is Strictly.
+	 */
+	public void verify(fflib_QualifiedMethod qm, fflib_MethodArgValues methodArg, String assertMessage, Integer verifyCount)
 	{
-		Integer idx = 0;
-		for (fflib_QualifiedMethodAndArgValues qm : fflib_MethodCountRecorder.getOrderedMethodCalls())
+		assertMessage = 'In Order: ' + assertMessage;
+
+		List<fflib_IMatcher> matchers = fflib_Match.Matching ? fflib_Match.getAndClearMatchers(methodArg.argValues.size()) : null;
+
+		for (Integer i=1; i<=verifyCount; i++)
 		{
-			if (idx == idxMethodCall)
+			verifyMethodCalledInOrder(matchers, qm, methodArg, assertMessage);
+		}
+	}
+
+	private void verifyMethodCalledInOrder(
+		List<fflib_IMatcher> matchers,
+		fflib_QualifiedMethod qm,
+		fflib_MethodArgValues methodArg,
+		String assertMessage)
+	{
+		fflib_QualifiedMethodAndArgValues calledMethod = getNextMethodCall();
+		while(calledMethod != null)
+		{
+			if(calledMethod.getQualifiedMethod() == qm &&
+				argumentsMatch(calledMethod.getMethodArgValues(), matchers, methodArg))
 			{
-				if(isForMockInstance(qm))
-				{
-					idxMethodCall++;
-					return qm;
-				}
+				//it's our method
+				return;
 			}
-			else
-			{
-				idx++;
-			}
+
+			calledMethod = getNextMethodCall();
 		}
 
-		return null;
+		//No further method calls => no match
+		throw new fflib_ApexMocks.ApexMocksException(assertMessage);
 	}
 
-	private Boolean isForMockInstance(fflib_QualifiedMethodAndArgValues qm)
-	{
-		for (Object mi : unorderedMockInstances)
-		{
-			if (mi === qm.getMockInstance())
-			{
-				return true;
-			}
-		}
-
-		return false;
-	}
-
-	/*
-	 * Used by the fflib_InOrder invocation verifier to find further interactions with a given mock instances.
-	 * @param mockInstances The tracked mock instances - only methods called on these objects are counted as an invocation.
-	 * @param idxLastMethodCalled The index of the last matched method, used to offset the search for invocations so we don't double count invocations.
-	 * @return Whether or not there were further interactions.
-	 */
-	private Boolean hasNextInteraction(List<Object> mockInstances, Integer idxLastMethodCalled)
-	{
-		Integer idx = 0;
-
-		for (fflib_QualifiedMethodAndArgValues methodCall : fflib_MethodCountRecorder.getOrderedMethodCalls())
-		{
-			if (isForMockInstance(methodCall))
-			{
-				idx++;
-				if (idx > idxLastMethodCalled)
-				{
-					return true;
-				}
-			}
-		}
-
-		return false;
-	}
-
-	/*
-	 * Method that validate the verification mode used in the verify.
-	 * Not all the methods from the fflib_VerificationMode are implemented for the different classes that extends the fflib_MethodVerifier.
-	 * The error is thrown at run time, so this method is called in the method that actually performs the verify.
-	 * @param verificationMode The verification mode that have to been verified.
-	 * @throws Exception with message for the fflib_VerificationMode not implemented.
-	 */
-	protected override void validateMode(fflib_VerificationMode verificationMode)
-	{
-		if(notImplementedMethods.contains(verificationMode.Method))
-		{
-			throw new fflib_ApexMocks.ApexMocksException(
-				'The ' + verificationMode.Method.name() + ' method is not implemented for the fflib_InOrder class');
-		}
-	}
 }